--- conflicted
+++ resolved
@@ -129,15 +129,9 @@
 	true
 opensslpull:
 	if [ -d openssl -a -d openssl/.git ]; then \
-<<<<<<< HEAD
-		cd ./openssl && git checkout openssl-3.0 && git pull | grep -q "Already up-to-date." && [ -e ../.openssl.is.fresh ] || touch ../.openssl.is.fresh ; \
-	else \
-		git clone --depth 1 -b openssl-3.0 https://github.com/openssl/openssl ./openssl && cd ./openssl && touch ../.openssl.is.fresh ; \
-=======
 		cd ./openssl && git checkout `git ls-remote https://github.com/openssl/openssl | grep -Eo '(openssl-3\.0\.[0-9]+)' | sort --version-sort | tail -n 1` && git pull | grep -q "Already up-to-date." && [ -e ../.openssl.is.fresh ] || touch ../.openssl.is.fresh ; \
 	else \
 	git clone --depth 1 -b `git ls-remote https://github.com/openssl/openssl | grep -Eo '(openssl-3\.0\.[0-9]+)' | sort --version-sort | tail -n 1` https://github.com/openssl/openssl ./openssl && cd ./openssl && touch ../.openssl.is.fresh ; \
->>>>>>> 15b74ea0
 	fi
 
 # Need to build OpenSSL differently on OSX
