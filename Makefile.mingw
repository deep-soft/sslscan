#
# To build a 64-bit executable:  make -f Makefile.mingw
# To build a 32-bit executable:  make -f Makefile.mingw BUILD_32BIT=1
#


# Enable to echo commands for debugging.
#SHELL = sh -xv

# If we're in Linux, lets see if we can find the path to Mingw automatically...
ARCHITECTURE=
CC_PREFIX=
OPENSSL_TARGET=
ifneq ($(BUILD_32BIT),)
  DEFINES=-DBUILD_32BIT=1
endif

ifeq ($(shell uname), Linux)
  MINGW32=$(shell which i686-w64-mingw32-gcc)
  ifneq ($(MINGW32),)
    CC=$(MINGW32)
    ARCHITECTURE=32-bit
    CC_PREFIX=i686-w64-mingw32-
    OPENSSL_TARGET=mingw
  endif

  MINGW64=$(shell which x86_64-w64-mingw32-gcc)
  ifneq ($(MINGW64),)
    ifeq ($(BUILD_32BIT),)
      CC=$(MINGW64)
      ARCHITECTURE=64-bit
      CC_PREFIX=x86_64-w64-mingw32-
      OPENSSL_TARGET=mingw64
    endif
  endif
endif

ifndef CC
  $(error "Failed to determine the compiler!")
endif

.PHONY: clean

# Enable security options like stack protectors and variable formatting checks.
# Sadly, we can't use -pie, because MinGW produces a broken executable when
# enabled.
SECURITY_OPTIONS=-fstack-protector-all -D_FORTIFY_SOURCE=2 -Wformat -Wformat-security

# Turn on linker optimizations, and DEP support (--nxcompat)
LINK_OPTIONS=-Wl,-O1 -Wl,--discard-all -Wl,--no-undefined -Wl,--dynamicbase -Wl,--nxcompat -static

CFLAGS += -Iopenssl_mingw/include -D__USE_GNU -DOPENSSL_NO_SSL2 -Wno-deprecated-declarations
LDFLAGS += -lws2_32 -lgdi32 -lcrypt32

# Set the version string for the program.
VERSION = "$(shell grep -E -o -m 1 '[0-9]+\.[0-9]+\.[0-9]+(\-[a-z]+[0-9]+)?' Changelog) Windows $(ARCHITECTURE) (Mingw)"


all: sslscan

.openssl_mingw.is.fresh: opensslpull
	true

zlibpull:
#	If the zlib dir already exists, issue a pull, otherwise clone it from GitHub.  Either way, check out the latest tag.
	if [ -d zlib_mingw -a -d zlib_mingw/.git ]; then \
		cd ./zlib_mingw && git pull && git checkout tags/`git describe --abbrev=0 --tags` ; \
	else \
		git clone -b master --depth 1 https://github.com/madler/zlib ./zlib_mingw && cd ./zlib_mingw && git checkout tags/`git describe --abbrev=0` ; \
	fi

opensslpull:
	upstream=`git ls-remote https://github.com/openssl/openssl | grep -Eo '(openssl-3\.5\.[0-9]+)' | sort -V | tail -n 1` ; \
	if [ -d openssl_mingw -a -d openssl_mingw/.git ]; then \
		if [ "$$upstream" != "`cd ./openssl_mingw && git describe --exact-match --tags`" ]; then \
			cd ./openssl_mingw && git fetch --depth 1 origin refs/tags/$$upstream:refs/tags/$$upstream && git checkout $$upstream && touch ../.openssl_mingw.is.fresh ; \
		fi \
	else \
<<<<<<< HEAD
	git clone --depth 1 -b `git ls-remote https://github.com/openssl/openssl | grep -Eo '(openssl-3\.5\.[0-9]+)' | sort --version-sort | tail -n 1` https://github.com/openssl/openssl ./openssl_mingw && cd ./openssl_mingw && touch ../.openssl_mingw.is.fresh ; \
=======
		git clone --depth 1 -b $$upstream https://github.com/openssl/openssl ./openssl_mingw && cd ./openssl_mingw && touch ../.openssl_mingw.is.fresh ; \
>>>>>>> 131763e7
	fi

zlib_mingw/libz.a: zlibpull
	cd ./zlib_mingw; make -f win32/Makefile.gcc PREFIX=$(CC_PREFIX)

openssl_mingw/Makefile: .openssl_mingw.is.fresh zlib_mingw/libz.a
	cd ./openssl_mingw; ./Configure --cross-compile-prefix=$(CC_PREFIX) --with-zlib-include=`pwd`/../zlib_mingw --with-zlib-lib=`pwd`/../zlib_mingw -fstack-protector-all -D_FORTIFY_SOURCE=2 $(OPENSSL_TARGET) no-shared enable-weak-ssl-ciphers enable-ssl2 zlib

openssl_mingw/libcrypto.a: openssl_mingw/Makefile
	$(MAKE) -C openssl_mingw depend CC=$(CC)
	$(MAKE) -j 10 -C openssl_mingw all CC=$(CC)

sslscan: openssl_mingw/libcrypto.a sslscan.c
	$(CC) $(CFLAGS) -DVERSION=\"$(VERSION)\" $(DEFINES) $(SECURITY_OPTIONS) $(LINK_OPTIONS) -o sslscan.exe sslscan.c openssl_mingw/libssl.a openssl_mingw/libcrypto.a zlib_mingw/libz.a $(LDFLAGS)
	$(CC_PREFIX)strip sslscan.exe

clean:
	rm -f *.o sslscan.exe .openssl_mingw.is.fresh
	if [ -f openssl_mingw/Makefile ]; then $(MAKE) -C openssl_mingw clean; fi
	if [ -f zlib_mingw/win32/Makefile.gcc ]; then $(MAKE) -C zlib_mingw -f win32/Makefile.gcc clean; fi<|MERGE_RESOLUTION|>--- conflicted
+++ resolved
@@ -76,11 +76,7 @@
 			cd ./openssl_mingw && git fetch --depth 1 origin refs/tags/$$upstream:refs/tags/$$upstream && git checkout $$upstream && touch ../.openssl_mingw.is.fresh ; \
 		fi \
 	else \
-<<<<<<< HEAD
-	git clone --depth 1 -b `git ls-remote https://github.com/openssl/openssl | grep -Eo '(openssl-3\.5\.[0-9]+)' | sort --version-sort | tail -n 1` https://github.com/openssl/openssl ./openssl_mingw && cd ./openssl_mingw && touch ../.openssl_mingw.is.fresh ; \
-=======
 		git clone --depth 1 -b $$upstream https://github.com/openssl/openssl ./openssl_mingw && cd ./openssl_mingw && touch ../.openssl_mingw.is.fresh ; \
->>>>>>> 131763e7
 	fi
 
 zlib_mingw/libz.a: zlibpull
