--- conflicted
+++ resolved
@@ -3388,13 +3388,8 @@
 	printf("TLSv1.3   %senabled%s\n", COL_GREEN, RESET);
 	printf_xml("  <protocol type=\"tls\" version=\"1.3\" enabled=\"1\" />\n");
       } else {
-<<<<<<< HEAD
-	printf("TLSv1.3   disabled\n");
-	printf_xml("  <protocol type=\"tls\" version=\"1.3\" enabled=\"1\" />\n");
-=======
 	printf("TLSv1.3 is not enabled\n");
 	printf_xml("  <protocol type=\"tls\" version=\"1.3\" enabled=\"0\" />\n");
->>>>>>> 774ac9e7
       }
     }
     printf("\n");
