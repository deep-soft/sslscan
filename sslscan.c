--- conflicted
+++ resolved
@@ -2243,14 +2243,10 @@
             printf("  %s--starttls-smtp%s      STARTTLS setup for SMTP\n", COL_GREEN, RESET);
             printf("  %s--starttls-xmpp%s      STARTTLS setup for XMPP\n", COL_GREEN, RESET);
             printf("  %s--http%s               Test a HTTP connection.\n", COL_GREEN, RESET);
-<<<<<<< HEAD
-            printf("  %s--bugs%s               Enable SSL implementation  bug work-arounds\n", COL_GREEN, RESET);
-=======
             printf("  %s--bugs%s               Enable SSL implementation  bug work-\n", COL_GREEN, RESET);
             printf("                       arounds.\n");
             printf("  %s--ipv4%s               Only use IPv4\n", COL_GREEN, RESET);
             printf("  %s--ipv6%s               Only use IPv6\n", COL_GREEN, RESET);
->>>>>>> 7f914291
             printf("  %s--xml=<file>%s         Output results to an XML file.\n", COL_GREEN, RESET);
             printf("  %s--version%s            Display the program version.\n", COL_GREEN, RESET);
             printf("  %s--verbose%s            Display verbose output.\n", COL_GREEN, RESET);
